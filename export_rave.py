import torch
import torch.nn as nn
from effortless_config import Config
import logging
from termcolor import colored
import cached_conv

logging.basicConfig(level=logging.INFO,
                    format=colored("[%(relativeCreated).2f] ", "green") +
                    "%(message)s")

logging.info("exporting model")


class args(Config):
    RUN = None
    SR = None
    CACHED = False
    FIDELITY = .95
    NAME = "vae"
    STEREO = False


args.parse_args()
cached_conv.use_buffer_conv(args.CACHED)

from rave.model import RAVE
from cached_conv import CachedConv1d, CachedConvTranspose1d, AlignBranches
from rave.resample import Resampling
from rave.pqmf import CachedPQMF

from rave.core import search_for_run

import numpy as np
import math


class TraceModel(nn.Module):
    def __init__(self, pretrained: RAVE, resample: Resampling,
                 fidelity: float):
        super().__init__()

        latent_size = pretrained.latent_size
        self.resample = resample

        self.pqmf = pretrained.pqmf
        self.encoder = pretrained.encoder
        self.decoder = pretrained.decoder

        self.register_buffer("latent_pca", pretrained.latent_pca)
        self.register_buffer("latent_mean", pretrained.latent_mean)
        self.register_buffer("latent_size", torch.tensor(latent_size))
        self.register_buffer(
            "sampling_rate",
            torch.tensor(self.resample.taget_sr),
        )

        self.trained_cropped = bool(pretrained.cropped_latent_size)

        if self.trained_cropped:
            self.cropped_latent_size = pretrained.cropped_latent_size
        else:
            latent_size = np.argmax(pretrained.fidelity.numpy() > fidelity)
            latent_size = 2**math.ceil(math.log2(latent_size))
            self.cropped_latent_size = latent_size

        x = torch.zeros(1, 1, 2**14)
        z = self.encode(x)
        ratio = x.shape[-1] // z.shape[-1]

        self.register_buffer(
            "encode_params",
            torch.tensor([
                1,
                1,
                self.cropped_latent_size,
                ratio,
            ]))

        self.register_buffer(
            "decode_params",
            torch.tensor([
                self.cropped_latent_size,
                ratio,
                2 if args.STEREO else 1,
                1,
            ]))

        self.register_buffer("forward_params", torch.tensor([1, 1, 1, 1]))

        self.stereo = args.STEREO

    def post_process_distribution(self, mean, scale):
        std = nn.functional.softplus(scale) + 1e-4
        return mean, std

    def reparametrize(self, mean, std):
        var = std * std
        logvar = torch.log(var)

        z = torch.randn_like(mean) * std + mean
        kl = (mean * mean + var - logvar - 1).sum(1).mean()

        return z, kl

    @torch.jit.export
    def encode(self, x):
        x = self.resample.from_target_sampling_rate(x)

        if self.pqmf is not None:
            x = self.pqmf(x)

        mean, scale = self.encoder(x)
        mean, std = self.post_process_distribution(mean, scale)

        z = self.reparametrize(mean, std)[0]

        z = z - self.latent_mean.unsqueeze(-1)
        z = nn.functional.conv1d(z, self.latent_pca.unsqueeze(-1))

        z = z[:, :self.cropped_latent_size]
        return z

    @torch.jit.export
    def encode_amortized(self, x):
        x = self.resample.from_target_sampling_rate(x)

        if self.pqmf is not None:
            x = self.pqmf(x)

        mean, scale = self.encoder(x)
        mean, std = self.post_process_distribution(mean, scale)
        var = std * std

        mean = mean - self.latent_mean.unsqueeze(-1)

        mean = nn.functional.conv1d(mean, self.latent_pca.unsqueeze(-1))
        var = nn.functional.conv1d(var, self.latent_pca.unsqueeze(-1).pow(2))

        mean = mean[:, :self.cropped_latent_size]
        var = var[:, :self.cropped_latent_size]
        std = var.sqrt()

        return mean, std

    @torch.jit.export
<<<<<<< HEAD
    def decode(self, z):
        if self.trained_cropped:
            z = nn.functional.conv1d(z, self.latent_pca.T.unsqueeze(-1))
            z = z + self.latent_mean.unsqueeze(-1)

        # PAD WITH SAMPLES FROM PRIOR
        pad_size = self.latent_size.item() - self.cropped_latent_size
=======
    def decode(self, z: torch.Tensor):
        if self.stereo and z.shape[0] == 1:
            z = z.expand(2, z.shape[1], z.shape[2])

        pad_size = self.latent_size.item() - z.shape[1]
>>>>>>> 72511912
        z = torch.cat([
            z,
            torch.randn(
                z.shape[0],
                pad_size,
                z.shape[-1],
                device=z.device,
            )
        ], 1)

        if not self.trained_cropped:
            z = nn.functional.conv1d(z, self.latent_pca.T.unsqueeze(-1))
            z = z + self.latent_mean.unsqueeze(-1)

        x = self.decoder(z)

        if self.pqmf is not None:
            x = self.pqmf.inverse(x)

        x = self.resample.to_target_sampling_rate(x)

        if self.stereo:
            x = x.permute(1, 0, 2)
        return x

    def forward(self, x):
        return self.decode(self.encode(x))


logging.info("loading model from checkpoint")

RUN = search_for_run(args.RUN)
logging.info(f"using {RUN}")
model = RAVE.load_from_checkpoint(RUN, strict=False).eval()

logging.info("flattening weights")
for m in model.modules():
    if hasattr(m, "weight_g"):
        nn.utils.remove_weight_norm(m)

logging.info("warmup forward pass")
x = torch.zeros(1, 1, 2**14)
if model.pqmf is not None:
    x = model.pqmf(x)
<<<<<<< HEAD
z, _ = model.reparametrize(*model.encoder(x))
y = model.decoder(z)
=======
mean, scale = model.encoder(x)

if args.STEREO:
    mean = mean.expand(2, *mean.shape[1:])

y = model.decoder(mean)
>>>>>>> 72511912
if model.pqmf is not None:
    y = model.pqmf.inverse(y)

logging.info("scripting cached modules")
n_cache = 0

cached_modules = [
    CachedConv1d,
    CachedConvTranspose1d,
    CachedPQMF,
    AlignBranches,
]

model.discriminator = None

for n, m in model.named_modules():
    if any(list(map(lambda c: isinstance(m, c),
                    cached_modules))) and args.CACHED:
        m.script_cache()
        n_cache += 1

logging.info(f"{n_cache} cached modules found and scripted")

sr = model.sr

if args.SR is not None:
    target_sr = int(args.SR)
else:
    target_sr = sr

logging.info("build resampling model")
resample = Resampling(target_sr, sr)
x = torch.zeros(1, 1, 2**14)
resample.to_target_sampling_rate(resample.from_target_sampling_rate(x))

if not resample.identity and args.CACHED:
    resample.upsample.script_cache()
    resample.downsample.script_cache()

logging.info("script model")
model = TraceModel(model, resample, args.FIDELITY)
model(x)

model = torch.jit.script(model)
logging.info(f"save rave_{args.NAME}.ts")
model.save(f"rave_{args.NAME}.ts")<|MERGE_RESOLUTION|>--- conflicted
+++ resolved
@@ -144,21 +144,16 @@
         return mean, std
 
     @torch.jit.export
-<<<<<<< HEAD
     def decode(self, z):
-        if self.trained_cropped:
+        if self.trained_cropped:  # PERFORM PCA BEFORE PADDING
             z = nn.functional.conv1d(z, self.latent_pca.T.unsqueeze(-1))
             z = z + self.latent_mean.unsqueeze(-1)
 
-        # PAD WITH SAMPLES FROM PRIOR
+        if self.stereo and z.shape[0] == 1:  # DUPLICATE LATENT PATH
+            z = z.expand(2, z.shape[1], z.shape[2])
+
+        # CAT WITH SAMPLES FROM PRIOR DISTRIBUTION
         pad_size = self.latent_size.item() - self.cropped_latent_size
-=======
-    def decode(self, z: torch.Tensor):
-        if self.stereo and z.shape[0] == 1:
-            z = z.expand(2, z.shape[1], z.shape[2])
-
-        pad_size = self.latent_size.item() - z.shape[1]
->>>>>>> 72511912
         z = torch.cat([
             z,
             torch.randn(
@@ -169,7 +164,7 @@
             )
         ], 1)
 
-        if not self.trained_cropped:
+        if not self.trained_cropped:  # PERFORM PCA AFTER PADDING
             z = nn.functional.conv1d(z, self.latent_pca.T.unsqueeze(-1))
             z = z + self.latent_mean.unsqueeze(-1)
 
@@ -203,17 +198,14 @@
 x = torch.zeros(1, 1, 2**14)
 if model.pqmf is not None:
     x = model.pqmf(x)
-<<<<<<< HEAD
+
 z, _ = model.reparametrize(*model.encoder(x))
+
+if args.STEREO:
+    z = z.expand(2, *z.shape[1:])
+
 y = model.decoder(z)
-=======
-mean, scale = model.encoder(x)
-
-if args.STEREO:
-    mean = mean.expand(2, *mean.shape[1:])
-
-y = model.decoder(mean)
->>>>>>> 72511912
+
 if model.pqmf is not None:
     y = model.pqmf.inverse(y)
 
