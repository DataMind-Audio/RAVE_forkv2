--- conflicted
+++ resolved
@@ -313,10 +313,6 @@
 
 class Generator(nn.Module):
 
-<<<<<<< HEAD
-    def __init__(self, latent_size, capacity, data_size, ratios, loud_stride,
-                 use_noise, n_channels=1):
-=======
     def __init__(
         self,
         latent_size,
@@ -325,9 +321,9 @@
         ratios,
         loud_stride,
         use_noise,
+        n_channels: int = 1,
         recurrent_layer: Optional[Callable[[], GRU]] = None,
     ):
->>>>>>> 526d4ac6
         super().__init__()
         net = [
             normalization(
@@ -419,10 +415,6 @@
 
 class Encoder(nn.Module):
 
-<<<<<<< HEAD
-    def __init__(self, data_size, capacity, latent_size, ratios, n_out,
-                 sample_norm, repeat_layers, n_channels=1):
-=======
     def __init__(
         self,
         data_size,
@@ -432,9 +424,9 @@
         n_out,
         sample_norm,
         repeat_layers,
+        n_channels: int = 1,
         recurrent_layer: Optional[Callable[[], GRU]] = None,
     ):
->>>>>>> 526d4ac6
         super().__init__()
         net = [cc.Conv1d(data_size * n_channels, capacity, 7, padding=cc.get_padding(7))]
 
@@ -502,9 +494,10 @@
 
 class VariationalEncoder(nn.Module):
 
-    def __init__(self, encoder, beta, n_channels=1):
+    def __init__(self, encoder, beta: float = 1.0, n_channels=1):
         super().__init__()
         self.encoder = encoder(n_channels=n_channels)
+        self.beta = beta
         self.register_buffer("warmed_up", torch.tensor(0))
 
     def reparametrize(self, z):
@@ -516,7 +509,7 @@
         z = torch.randn_like(mean) * std + mean
         kl = (mean * mean + var - logvar - 1).sum(1).mean()
 
-        return z, kl
+        return z, self.beta * kl
 
     def set_warmed_up(self, state: bool):
         state = torch.tensor(int(state), device=self.warmed_up.device)
