--- conflicted
+++ resolved
@@ -528,26 +528,14 @@
         n_channels: int = 1,
         activation: Callable[[int], nn.Module] = lambda dim: nn.LeakyReLU(.2),
         adain: Optional[Callable[[int], nn.Module]] = None,
-<<<<<<< HEAD
-        # prior_init:bool = False,
+        spectrogram = None
     ) -> None:
         super().__init__()
         dilations_list = normalize_dilations(dilations, ratios)
+        data_size = data_size or n_channels
 
         # store this for computing block_size
         self.downsample_factor = math.prod(ratios)
-
-        if spectrogram is not None:
-            self.spectrogram = spectrogram()
-        else:
-            self.spectrogram = None
-=======
-        spectrogram = None
-    ) -> None:
-        super().__init__()
-        dilations_list = normalize_dilations(dilations, ratios)
-        data_size = data_size or n_channels
->>>>>>> 8b250310
 
         net = [
             normalization(
