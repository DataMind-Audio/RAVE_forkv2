from functools import partial
from typing import Callable, Optional, Sequence

import cached_conv as cc
import gin
import numpy as np
import torch
import torch.nn as nn
from torch.nn.utils import weight_norm

from .core import amp_to_impulse_response, fft_convolve, mod_sigmoid


@gin.configurable
def normalization(module: nn.Module, mode: str = 'identity'):
    if mode == 'identity':
        return module
    elif mode == 'weight_norm':
        return weight_norm(module)
    else:
        raise Exception(f'Normalization mode {mode} not supported')


class SampleNorm(nn.Module):

    def forward(self, x):
        return x / torch.norm(x, 2, 1, keepdim=True)


class Residual(nn.Module):

    def __init__(self, module, cumulative_delay=0):
        super().__init__()
        additional_delay = module.cumulative_delay
        self.aligned = cc.AlignBranches(
            module,
            nn.Identity(),
            delays=[additional_delay, 0],
        )
        self.cumulative_delay = additional_delay + cumulative_delay

    def forward(self, x):
        x_net, x_res = self.aligned(x)
        return x_net + x_res


class ResidualLayer(nn.Module):

    def __init__(self, dim, kernel_size, dilations, cumulative_delay=0):
        super().__init__()
        net = []
        cd = 0
        for d in dilations:
            net.append(nn.LeakyReLU(.2))
            net.append(
                normalization(
                    cc.Conv1d(
                        dim,
                        dim,
                        kernel_size,
                        dilation=d,
                        padding=cc.get_padding(kernel_size, dilation=d),
                        cumulative_delay=cd,
                    )))
            cd = net[-1].cumulative_delay
        self.net = Residual(
            cc.CachedSequential(*net),
            cumulative_delay=cumulative_delay,
        )
        self.cumulative_delay = self.net.cumulative_delay

    def forward(self, x):
        return self.net(x)


class DilatedUnit(nn.Module):

    def __init__(self, dim: int, kernel_size: int, dilation: int) -> None:
        super().__init__()
        net = [
            nn.LeakyReLU(.2),
            normalization(
                cc.Conv1d(dim,
                          dim,
                          kernel_size=kernel_size,
                          dilation=dilation,
                          padding=cc.get_padding(
                              kernel_size,
                              dilation=dilation,
                          ))),
            nn.LeakyReLU(.2),
            normalization(cc.Conv1d(dim, dim, kernel_size=1)),
        ]

        self.net = cc.CachedSequential(*net)
        self.cumulative_delay = net[1].cumulative_delay

    def forward(self, x: torch.Tensor) -> torch.Tensor:
        return self.net(x)


class ResidualBlock(nn.Module):

    def __init__(self,
                 dim,
                 kernel_size,
                 dilations_list,
                 cumulative_delay=0) -> None:
        super().__init__()
        layers = []
        cd = 0

        for dilations in dilations_list:
            layers.append(
                ResidualLayer(
                    dim,
                    kernel_size,
                    dilations,
                    cumulative_delay=cd,
                ))
            cd = layers[-1].cumulative_delay

        self.net = cc.CachedSequential(
            *layers,
            cumulative_delay=cumulative_delay,
        )
        self.cumulative_delay = self.net.cumulative_delay

    def forward(self, x):
        return self.net(x)


@gin.configurable
class ResidualStack(nn.Module):

    def __init__(self,
                 dim,
                 kernel_sizes,
                 dilations_list,
                 cumulative_delay=0) -> None:
        super().__init__()
        blocks = []
        for k in kernel_sizes:
            blocks.append(ResidualBlock(dim, k, dilations_list))
        self.net = cc.AlignBranches(*blocks, cumulative_delay=cumulative_delay)
        self.cumulative_delay = self.net.cumulative_delay

    def forward(self, x):
        x = self.net(x)
        x = torch.stack(x, 0).sum(0)
        return x


class UpsampleLayer(nn.Module):

    def __init__(self, in_dim, out_dim, ratio, cumulative_delay=0):
        super().__init__()
        net = [nn.LeakyReLU(.2)]
        if ratio > 1:
            net.append(
                normalization(
                    cc.ConvTranspose1d(in_dim,
                                       out_dim,
                                       2 * ratio,
                                       stride=ratio,
                                       padding=ratio // 2)))
        else:
            net.append(
                normalization(
                    cc.Conv1d(in_dim, out_dim, 3, padding=cc.get_padding(3))))

        self.net = cc.CachedSequential(*net)
        self.cumulative_delay = self.net.cumulative_delay + cumulative_delay * ratio

    def forward(self, x):
        return self.net(x)


@gin.configurable
class NoiseGenerator(nn.Module):

    def __init__(self, in_size, data_size, ratios, noise_bands):
        super().__init__()
        net = []
        channels = [in_size] * len(ratios) + [data_size * noise_bands]
        cum_delay = 0
        for i, r in enumerate(ratios):
            net.append(
                cc.Conv1d(
                    channels[i],
                    channels[i + 1],
                    3,
                    padding=cc.get_padding(3, r),
                    stride=r,
                    cumulative_delay=cum_delay,
                ))
            cum_delay = net[-1].cumulative_delay
            if i != len(ratios) - 1:
                net.append(nn.LeakyReLU(.2))

        self.net = cc.CachedSequential(*net)
        self.data_size = data_size
        self.cumulative_delay = self.net.cumulative_delay * int(
            np.prod(ratios))

        self.register_buffer(
            "target_size",
            torch.tensor(np.prod(ratios)).long(),
        )

    def forward(self, x):
        amp = mod_sigmoid(self.net(x) - 5)
        amp = amp.permute(0, 2, 1)
        amp = amp.reshape(amp.shape[0], amp.shape[1], self.data_size, -1)

        ir = amp_to_impulse_response(amp, self.target_size)
        noise = torch.rand_like(ir) * 2 - 1

        noise = fft_convolve(noise, ir).permute(0, 2, 1, 3)
        noise = noise.reshape(noise.shape[0], noise.shape[1], -1)
        return noise


class Generator(nn.Module):

    def __init__(
        self,
        latent_size,
        capacity,
        data_size,
        ratios,
        loud_stride,
        use_noise,
<<<<<<< HEAD
        n_channels: int = 1,
        recurrent_layer: Optional[Callable[[], GRU]] = None,
=======
        recurrent_layer: Optional[Callable[[], nn.Module]] = None,
>>>>>>> ffdf9b87
    ):
        super().__init__()
        net = [
            normalization(
                cc.Conv1d(
                    latent_size,
                    2**len(ratios) * capacity,
                    7,
                    padding=cc.get_padding(7),
                ))
        ]

        if recurrent_layer is not None:
            net.append(
                recurrent_layer(
                    dim=2**len(ratios) * capacity,
                    cumulative_delay=net[0].cumulative_delay,
                ))

        for i, r in enumerate(ratios):
            in_dim = 2**(len(ratios) - i) * capacity
            out_dim = 2**(len(ratios) - i - 1) * capacity

            net.append(
                UpsampleLayer(
                    in_dim,
                    out_dim,
                    r,
                    cumulative_delay=net[-1].cumulative_delay,
                ))
            net.append(
                ResidualStack(out_dim,
                              cumulative_delay=net[-1].cumulative_delay))

        self.net = cc.CachedSequential(*net)

        wave_gen = normalization(
            cc.Conv1d(out_dim, data_size * n_channels, 7, padding=cc.get_padding(7)))

        loud_gen = normalization(
            cc.Conv1d(
                out_dim,
                1,
                2 * loud_stride + 1,
                stride=loud_stride,
                padding=cc.get_padding(2 * loud_stride + 1, loud_stride),
            ))

        branches = [wave_gen, loud_gen]

        if use_noise:
            noise_gen = NoiseGenerator(out_dim, data_size * n_channels)
            branches.append(noise_gen)

        self.synth = cc.AlignBranches(
            *branches,
            cumulative_delay=self.net.cumulative_delay,
        )

        self.use_noise = use_noise
        self.loud_stride = loud_stride
        self.cumulative_delay = self.synth.cumulative_delay

        self.register_buffer("warmed_up", torch.tensor(0))

    def set_warmed_up(self, state: bool):
        state = torch.tensor(int(state), device=self.warmed_up.device)
        self.warmed_up = state

    def forward(self, x):
        x = self.net(x)

        if self.use_noise:
            waveform, loudness, noise = self.synth(x)
        else:
            waveform, loudness = self.synth(x)
            noise = torch.zeros_like(waveform)

        if self.loud_stride != 1:
            loudness = loudness.repeat_interleave(self.loud_stride)
        loudness = loudness.reshape(x.shape[0], 1, -1)

        waveform = torch.tanh(waveform) * mod_sigmoid(loudness)

        if self.warmed_up and self.use_noise:
            waveform = waveform + noise

        return waveform


class Encoder(nn.Module):

    def __init__(
        self,
        data_size,
        capacity,
        latent_size,
        ratios,
        n_out,
        sample_norm,
        repeat_layers,
<<<<<<< HEAD
        n_channels: int = 1,
        recurrent_layer: Optional[Callable[[], GRU]] = None,
=======
        recurrent_layer: Optional[Callable[[], nn.Module]] = None,
>>>>>>> ffdf9b87
    ):
        super().__init__()
        net = [cc.Conv1d(data_size * n_channels, capacity, 7, padding=cc.get_padding(7))]

        for i, r in enumerate(ratios):
            in_dim = 2**i * capacity
            out_dim = 2**(i + 1) * capacity

            if sample_norm:
                net.append(SampleNorm())
            else:
                net.append(nn.BatchNorm1d(in_dim))
            net.append(nn.LeakyReLU(.2))
            net.append(
                cc.Conv1d(
                    in_dim,
                    out_dim,
                    2 * r + 1,
                    padding=cc.get_padding(2 * r + 1, r),
                    stride=r,
                    cumulative_delay=net[-3].cumulative_delay,
                ))

            for i in range(repeat_layers - 1):
                if sample_norm:
                    net.append(SampleNorm())
                else:
                    net.append(nn.BatchNorm1d(out_dim))
                net.append(nn.LeakyReLU(.2))
                net.append(
                    cc.Conv1d(
                        out_dim,
                        out_dim,
                        3,
                        padding=cc.get_padding(3),
                        cumulative_delay=net[-3].cumulative_delay,
                    ))

        net.append(nn.LeakyReLU(.2))

        if recurrent_layer is not None:
            net.append(
                recurrent_layer(
                    dim=out_dim,
                    cumulative_delay=net[-2].cumulative_delay,
                ))
            net.append(nn.LeakyReLU(.2))

        net.append(
            cc.Conv1d(
                out_dim,
                latent_size * n_out,
                5,
                padding=cc.get_padding(5),
                groups=n_out,
                cumulative_delay=net[-2].cumulative_delay,
            ))

        self.net = cc.CachedSequential(*net)
        self.cumulative_delay = self.net.cumulative_delay

    def forward(self, x):
        z = self.net(x)
        return z


class EncoderV2(nn.Module):

    def __init__(
        self,
        data_size: int,
        capacity: int,
        ratios: Sequence[int],
        latent_size: int,
        n_out: int,
        kernel_size: int,
        dilations: Sequence[int],
        keep_dim: bool = False,
        recurrent_layer: Optional[Callable[[], nn.Module]] = None,
    ) -> None:
        super().__init__()
        net = [
            normalization(
                cc.Conv1d(
                    data_size,
                    capacity,
                    kernel_size=kernel_size * 2 + 1,
                    padding=cc.get_padding(kernel_size * 2 + 1),
                )),
        ]

        num_channels = capacity
        for r in ratios:
            # ADD RESIDUAL DILATED UNITS
            for d in dilations:
                net.append(
                    Residual(
                        DilatedUnit(
                            dim=num_channels,
                            kernel_size=kernel_size,
                            dilation=d,
                        )))

            # ADD DOWNSAMPLING UNIT
            net.append(nn.LeakyReLU(.2))

            if keep_dim:
                out_channels = num_channels * r
            else:
                out_channels = num_channels * 2
            net.append(
                normalization(
                    cc.Conv1d(
                        num_channels,
                        out_channels,
                        kernel_size=2 * r,
                        stride=r,
                        padding=cc.get_padding(2 * r, r),
                    )))

            num_channels = out_channels

        net.append(nn.LeakyReLU(.2))
        net.append(
            normalization(
                cc.Conv1d(
                    num_channels,
                    latent_size * n_out,
                    kernel_size=kernel_size,
                    padding=cc.get_padding(kernel_size),
                )))

        if recurrent_layer is not None:
            net.append(recurrent_layer(latent_size * n_out))

        self.net = cc.CachedSequential(*net)

    def forward(self, x: torch.Tensor) -> torch.Tensor:
        return self.net(x)


class GeneratorV2(nn.Module):

    def __init__(
        self,
        data_size: int,
        capacity: int,
        ratios: Sequence[int],
        latent_size: int,
        kernel_size: int,
        dilations: Sequence[int],
        keep_dim: bool = False,
        recurrent_layer: Optional[Callable[[], nn.Module]] = None,
    ) -> None:
        super().__init__()
        ratios = ratios[::-1]

        if keep_dim:
            num_channels = np.prod(ratios) * capacity
        else:
            num_channels = 2**len(ratios) * capacity

        net = []

        if recurrent_layer is not None:
            net.append(recurrent_layer(latent_size))

        net.append(
            normalization(
                cc.Conv1d(
                    latent_size,
                    num_channels,
                    kernel_size=kernel_size,
                    padding=cc.get_padding(kernel_size),
                )), )

        for r in ratios:
            # ADD UPSAMPLING UNIT
            if keep_dim:
                out_channels = num_channels // r
            else:
                out_channels = num_channels // 2
            net.append(nn.LeakyReLU(.2))
            net.append(
                normalization(
                    cc.ConvTranspose1d(num_channels,
                                       out_channels,
                                       2 * r,
                                       stride=r,
                                       padding=r // 2)))

            num_channels = out_channels

            # ADD RESIDUAL DILATED UNITS
            for d in dilations:
                net.append(
                    Residual(
                        DilatedUnit(
                            dim=num_channels,
                            kernel_size=kernel_size,
                            dilation=d,
                        )))

        net.append(nn.LeakyReLU(.2))
        net.append(
            normalization(
                cc.Conv1d(
                    num_channels,
                    data_size,
                    kernel_size=kernel_size * 2 + 1,
                    padding=cc.get_padding(kernel_size * 2 + 1),
                )))

        self.net = cc.CachedSequential(*net)

    def forward(self, x: torch.Tensor) -> torch.Tensor:
        return torch.tanh(self.net(x))

    def set_warmed_up(self, state: bool):
        pass


class VariationalEncoder(nn.Module):

    def __init__(self, encoder, beta: float = 1.0, n_channels=1):
        super().__init__()
        self.encoder = encoder(n_channels=n_channels)
        self.beta = beta
        self.register_buffer("warmed_up", torch.tensor(0))

    def reparametrize(self, z):
        mean, scale = z.chunk(2, 1)
        std = nn.functional.softplus(scale) + 1e-4
        var = std * std
        logvar = torch.log(var)

        z = torch.randn_like(mean) * std + mean
        kl = (mean * mean + var - logvar - 1).sum(1).mean()

        return z, self.beta * kl

    def set_warmed_up(self, state: bool):
        state = torch.tensor(int(state), device=self.warmed_up.device)
        self.warmed_up = state

    def forward(self, x: torch.Tensor):
        z = self.encoder(x)
        if self.warmed_up:
            z = z.detach()
        return z


class WasserteinEncoder(nn.Module):

    def __init__(self, encoder_cls):
        super().__init__()
        self.encoder = encoder_cls()
        self.register_buffer("warmed_up", torch.tensor(0))

    def compute_mean_kernel(self, x, y):
        kernel_input = (x[:, None] - y[None]).pow(2).mean(2) / x.shape[-1]
        return torch.exp(-kernel_input).mean()

    def compute_mmd(self, x, y):
        x_kernel = self.compute_mean_kernel(x, x)
        y_kernel = self.compute_mean_kernel(y, y)
        xy_kernel = self.compute_mean_kernel(x, y)
        mmd = x_kernel + y_kernel - 2 * xy_kernel
        return mmd

    def reparametrize(self, z):
        z_reshaped = z.permute(0, 2, 1).reshape(-1, z.shape[1])
        reg = self.compute_mmd(z_reshaped, torch.randn_like(z_reshaped))
        return z, reg.mean()

    def set_warmed_up(self, state: bool):
        state = torch.tensor(int(state), device=self.warmed_up.device)
        self.warmed_up = state

    def forward(self, x: torch.Tensor):
        z = self.encoder(x)
        if self.warmed_up:
            z = z.detach()
        return z


class DiscreteEncoder(nn.Module):

    def __init__(self, encoder_cls, vq_cls, num_quantizers):
        super().__init__()
        self.encoder = encoder_cls()
        self.rvq = vq_cls()
        self.num_quantizers = num_quantizers
        self.register_buffer("warmed_up", torch.tensor(0))
        self.register_buffer("enabled", torch.tensor(0))

    @torch.jit.ignore
    def reparametrize(self, z):
        if self.enabled:
            q, diff, _ = self.rvq(z)
            return q, diff.mean()
        else:
            return z, torch.zeros_like(z).mean()

    def set_warmed_up(self, state: bool):
        state = torch.tensor(int(state), device=self.warmed_up.device)
        self.warmed_up = state

    def forward(self, x):
        z = self.encoder(x)
        return z


class SphericalEncoder(nn.Module):

    def __init__(self, encoder_cls: Callable[[], nn.Module]) -> None:
        super().__init__()
        self.encoder = encoder_cls()

    def reparametrize(self, z):
        norm_z = z / torch.norm(z, p=2, dim=1, keepdim=True)
        reg = torch.zeros_like(z).mean()
        return norm_z, reg

    def set_warmed_up(self, state: bool):
        pass

    def forward(self, x: torch.Tensor):
        z = self.encoder(x)
        return z


def unit_norm_vector_to_angles(x: torch.Tensor) -> torch.Tensor:
    norms = x.flip(1).pow(2)
    norms[:, 1] += norms[:, 0]
    norms = norms[:, 1:]
    norms = norms.cumsum(1).flip(1).sqrt()
    angles = torch.arccos(x[:, :-1] / norms)
    angles[:, -1] = torch.where(
        x[:, -1] >= 0,
        angles[:, -1],
        2 * np.pi - angles[:, -1],
    )
    angles[:, :-1] = angles[:, :-1] / np.pi
    angles[:, -1] = angles[:, -1] / (2 * np.pi)
    return 2 * (angles - .5)


def angles_to_unit_norm_vector(angles: torch.Tensor) -> torch.Tensor:
    angles = (angles / 2 + .5) % 1
    angles[:, :-1] = angles[:, :-1] * np.pi
    angles[:, -1] = angles[:, -1] * (2 * np.pi)
    cos = angles.cos()
    sin = angles.sin().cumprod(dim=1)
    cos = torch.cat([
        cos,
        torch.ones(cos.shape[0], 1, cos.shape[-1]).type_as(cos),
    ], 1)
    sin = torch.cat([
        torch.ones(sin.shape[0], 1, sin.shape[-1]).type_as(sin),
        sin,
    ], 1)
    return cos * sin


def wrap_around_value(x: torch.Tensor, value: float = 1) -> torch.Tensor:
    return (x + value) % (2 * value) - value<|MERGE_RESOLUTION|>--- conflicted
+++ resolved
@@ -231,12 +231,8 @@
         ratios,
         loud_stride,
         use_noise,
-<<<<<<< HEAD
         n_channels: int = 1,
-        recurrent_layer: Optional[Callable[[], GRU]] = None,
-=======
         recurrent_layer: Optional[Callable[[], nn.Module]] = None,
->>>>>>> ffdf9b87
     ):
         super().__init__()
         net = [
@@ -338,12 +334,8 @@
         n_out,
         sample_norm,
         repeat_layers,
-<<<<<<< HEAD
         n_channels: int = 1,
-        recurrent_layer: Optional[Callable[[], GRU]] = None,
-=======
         recurrent_layer: Optional[Callable[[], nn.Module]] = None,
->>>>>>> ffdf9b87
     ):
         super().__init__()
         net = [cc.Conv1d(data_size * n_channels, capacity, 7, padding=cc.get_padding(7))]
@@ -423,12 +415,13 @@
         dilations: Sequence[int],
         keep_dim: bool = False,
         recurrent_layer: Optional[Callable[[], nn.Module]] = None,
+        n_channels: int = 1,
     ) -> None:
         super().__init__()
         net = [
             normalization(
                 cc.Conv1d(
-                    data_size,
+                    data_size * n_channels,
                     capacity,
                     kernel_size=kernel_size * 2 + 1,
                     padding=cc.get_padding(kernel_size * 2 + 1),
@@ -497,6 +490,7 @@
         dilations: Sequence[int],
         keep_dim: bool = False,
         recurrent_layer: Optional[Callable[[], nn.Module]] = None,
+        n_channels: int = 1,
     ) -> None:
         super().__init__()
         ratios = ratios[::-1]
@@ -552,7 +546,7 @@
             normalization(
                 cc.Conv1d(
                     num_channels,
-                    data_size,
+                    data_size * n_channels,
                     kernel_size=kernel_size * 2 + 1,
                     padding=cc.get_padding(kernel_size * 2 + 1),
                 )))
