from typing import Sequence, Type

import cached_conv as cc
import gin
import numpy as np
import torch.nn as nn
import torch.nn.utils.weight_norm as wn


@gin.register
class ConvNet(nn.Module):

    def __init__(self, in_size, out_size, capacity, n_layers, kernel_size,
                 stride, conv) -> None:
        super().__init__()
        channels = [in_size]
        channels += list(capacity * 2**np.arange(n_layers))

        if isinstance(stride, int):
            stride = n_layers * [stride]

        net = []
        for i in range(n_layers):
            if not isinstance(kernel_size, int):
                pad = (cc.get_padding(kernel_size[0],
                                      stride[i],
                                      mode="centered")[0], 0)
                s = (stride[i], 1)
            else:
                pad = cc.get_padding(kernel_size, stride[i],
                                     mode="centered")[0]
                s = stride[i]
            net.append(
                conv(
                    channels[i],
                    channels[i + 1],
                    kernel_size,
                    stride=s,
                    padding=pad,
                ))
            net.append(nn.LeakyReLU(.2))
        net.append(conv(channels[-1], out_size, 1))

        self.net = nn.Sequential(*net)

    def forward(self, x):
        features = []
        for layer in self.net:
            x = layer(x)
            if isinstance(layer, nn.modules.conv._ConvNd):
                features.append(x)
        return features


@gin.register
class MultiScaleDiscriminator(nn.Module):

    def __init__(self, n_discriminators, convnet, n_channels=1) -> None:
        super().__init__()
        layers = []
        for i in range(n_discriminators):
            layers.append(convnet(in_size=n_channels))
        self.layers = nn.ModuleList(layers)

    def forward(self, x):
        features = []
        for layer in self.layers:
            features.append(layer(x))
            x = nn.functional.avg_pool1d(x, 2)
        return features


@gin.register
class MultiPeriodDiscriminator(nn.Module):

    def __init__(self, periods, convnet, n_channels=1) -> None:
        super().__init__()
        layers = []
        self.periods = periods

        for _ in periods:
            layers.append(convnet(in_size=n_channels))

        self.layers = nn.ModuleList(layers)

    def forward(self, x):
        features = []
        for layer, n in zip(self.layers, self.periods):
            features.append(layer(self.fold(x, n)))
        return features

    def fold(self, x, n):
        pad = (n - (x.shape[-1] % n)) % n
        x = nn.functional.pad(x, (0, pad))
        return x.reshape(*x.shape[:2], -1, n)


@gin.register
class CombineDiscriminators(nn.Module):

<<<<<<< HEAD
    def __init__(self, n_channels=1) -> None:
        super().__init__()
        self.mpd = MultiPeriodDiscriminator(n_channels=n_channels)
        self.msd = MultiScaleDiscriminator(n_channels=n_channels)
=======
    def __init__(self, discriminators: Sequence[Type[nn.Module]]) -> None:
        super().__init__()
        self.discriminators = nn.ModuleList(disc_cls()
                                            for disc_cls in discriminators)
>>>>>>> c3d8dfb2

    def forward(self, x):
        features = []
        for disc in self.discriminators:
            features.extend(disc(x))
        return features<|MERGE_RESOLUTION|>--- conflicted
+++ resolved
@@ -98,17 +98,10 @@
 @gin.register
 class CombineDiscriminators(nn.Module):
 
-<<<<<<< HEAD
-    def __init__(self, n_channels=1) -> None:
-        super().__init__()
-        self.mpd = MultiPeriodDiscriminator(n_channels=n_channels)
-        self.msd = MultiScaleDiscriminator(n_channels=n_channels)
-=======
     def __init__(self, discriminators: Sequence[Type[nn.Module]]) -> None:
         super().__init__()
         self.discriminators = nn.ModuleList(disc_cls()
                                             for disc_cls in discriminators)
->>>>>>> c3d8dfb2
 
     def forward(self, x):
         features = []
