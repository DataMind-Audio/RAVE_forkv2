import logging
import pdb
import math
import os
import sys

logging.basicConfig(level=logging.INFO)
logging.info("library loading")
logging.info("DEBUG")
import torch


torch.set_grad_enabled(False)

import cached_conv as cc
import gin
import nn_tilde
import numpy as np
import torch.nn as nn
import torch.nn.functional as F
from absl import flags, app
from typing import Union

try:
    import rave
except:
    import sys, os 
    sys.path.append(os.path.abspath('.'))
    import rave
import rave.blocks
import rave.core

FLAGS = flags.FLAGS

flags.DEFINE_string('run',
                    default=None,
                    help='Path to the run to export',
                    required=True)
flags.DEFINE_bool('streaming',
                  default=False,
                  help='Enable the model streaming mode')
flags.DEFINE_float(
    'fidelity',
    default=.95,
    lower_bound=.1,
    upper_bound=.999,
    help='Fidelity to use during inference (Variational mode only)')
flags.DEFINE_bool(
    'stereo',
    default=False,
    help='Enable fake stereo mode (one encoding, double decoding')



class ScriptedRAVE(nn_tilde.Module):

<<<<<<< HEAD
    def __init__(self, pretrained: rave.RAVE, stereo: bool = False) -> None:
=======
    def __init__(self,
                 pretrained: rave.RAVE,
                 stereo: bool,
                 fidelity: float = .95) -> None:
>>>>>>> 6a8b740e
        super().__init__()
        self.pqmf = pretrained.pqmf
        self.encoder = pretrained.encoder
        self.decoder = pretrained.decoder
        self.n_channels = pretrained.n_channels

        self.sr = pretrained.sr

        self.full_latent_size = pretrained.latent_size

        self.register_buffer("latent_pca", pretrained.latent_pca)
        self.register_buffer("latent_mean", pretrained.latent_mean)
        self.register_buffer("fidelity", pretrained.fidelity)

        if isinstance(pretrained.encoder, rave.blocks.VariationalEncoder):
            latent_size = max(
                np.argmax(pretrained.fidelity.numpy() > fidelity), 1)
            latent_size = 2**math.ceil(math.log2(latent_size))
            self.latent_size = latent_size

        elif isinstance(pretrained.encoder, rave.blocks.DiscreteEncoder):
            self.latent_size = pretrained.encoder.num_quantizers

        elif isinstance(pretrained.encoder, rave.blocks.WasserteinEncoder):
            self.latent_size = pretrained.latent_size

        elif isinstance(pretrained.encoder, rave.blocks.SphericalEncoder):
            self.latent_size = pretrained.latent_size - 1

        else:
            raise ValueError(
                f'Encoder type {pretrained.encoder.__class__.__name__} not supported'
            )


        x = torch.zeros(1, self.n_channels, 2**14)
        # x_m = x.clone() if self.pqmf is None else self.pqmf(x)
        # z = self.encoder(x_m)
        z = self.encode(x)
        ratio_encode = x.shape[-1] // z.shape[-1]

        self.stereo = stereo
        if (stereo) and self.n_channels != 1:
            logging.info('[Warning] Stereo mode is only functional when the model has 1 channel. Disabling stereo mode')
            self.stereo = False

        if (stereo):
            generated_labels = ['reconstructed signal (L)', 'reconstructed signal (R)']
            n_outs = 2
        else:
            generated_labels = ['reconstructed signal (%d)'%i for i in range(1, self.n_channels+1)]
            n_outs = self.n_channels
            
        self.register_method(
            "encode",
            in_channels=self.n_channels,
            in_ratio=1,
            out_channels=self.latent_size,
            out_ratio=ratio_encode,
            input_labels=['(signal) Channel %d'%d for d in range(1, self.n_channels+1)],
            output_labels=[
                f'(signal) Latent dimension {i + 1}'
                for i in range(self.latent_size)
            ],
        )
        self.register_method(
            "decode",
            in_channels=self.latent_size,
            in_ratio=ratio_encode,
            out_channels=n_outs,
            out_ratio=1,
            input_labels=[
                f'(signal) Latent dimension {i+1}'
                for i in range(self.latent_size)
            ],
            output_labels=generated_labels,
        )

        self.register_method(
            "forward",
            in_channels=self.n_channels,
            in_ratio=1,
            out_channels=n_outs,
            out_ratio=1,
            input_labels=['(signal) Channel %d'%d for d in range(1, self.n_channels + 1)],
            output_labels=generated_labels
        )

        self.register_attribute('dumb', 0)

    def get_dumb(self) -> int:
        return 0
    def set_dumb(self, value: int) -> None:
        return

    def post_process_latent(self, z):
        raise NotImplementedError

    def pre_process_latent(self, z):
        raise NotImplementedError

    @torch.jit.export
    def encode(self, x):
        if self.pqmf is not None:
            batch_size = x.shape[:-2]
            x = x.reshape(-1, 1, x.shape[-1])
            x = self.pqmf(x)
            x = x.reshape(batch_size + (-1, x.shape[-1]))
        z = self.encoder(x)
        z = self.post_process_latent(z)
        return z

    @torch.jit.export
    def decode(self, z):
        if (self.stereo):
           z = torch.cat([z, z], dim=0)
        batch_size = z.shape[0]
        z = self.pre_process_latent(z)
        y = self.decoder(z)
        if self.pqmf is not None:
            y = y.reshape(y.shape[0] * self.n_channels, -1, y.shape[-1])
            y = self.pqmf.inverse(y)
            y = y.reshape(batch_size, self.n_channels, -1)
        if self.stereo:
            #TODO make channels check
            y = torch.cat(y.chunk(2, 0), 1)

        return y

    def forward(self, x):
        return self.decode(self.encode(x))


class VariationalScriptedRAVE(ScriptedRAVE):

    def post_process_latent(self, z):
        z = self.encoder.reparametrize(z)[0]
        z = z - self.latent_mean.unsqueeze(-1)
        z = F.conv1d(z, self.latent_pca.unsqueeze(-1))
        z = z[:, :self.latent_size]
        return z

    def pre_process_latent(self, z):
        noise = torch.randn(
            z.shape[0],
            self.full_latent_size - self.latent_size,
            z.shape[-1],
        ).type_as(z)
        z = torch.cat([z, noise], 1)
        z = F.conv1d(z, self.latent_pca.T.unsqueeze(-1))
        z = z + self.latent_mean.unsqueeze(-1)
        return z


class DiscreteScriptedRAVE(ScriptedRAVE):

    def post_process_latent(self, z):
        z = self.encoder.rvq.encode(z)
        return z.float()

    def pre_process_latent(self, z):
        z = torch.clamp(z, 0,
                        self.encoder.rvq.layers[0].codebook_size - 1).long()
        z = self.encoder.rvq.decode(z)
        if self.encoder.noise_augmentation:
            noise = torch.randn(z.shape[0], self.encoder.noise_augmentation,
                                z.shape[-1]).type_as(z)
            z = torch.cat([z, noise], 1)
        return z


class WasserteinScriptedRAVE(ScriptedRAVE):

    def post_process_latent(self, z):
        return z

    def pre_process_latent(self, z):
        if self.encoder.noise_augmentation:
            noise = torch.randn(z.shape[0], self.encoder.noise_augmentation,
                                z.shape[-1]).type_as(z)
            z = torch.cat([z, noise], 1)
        return z


class SphericalScriptedRAVE(ScriptedRAVE):

    def post_process_latent(self, z):
        return rave.blocks.unit_norm_vector_to_angles(z)

    def pre_process_latent(self, z):
        return rave.blocks.angles_to_unit_norm_vector(z)


def main(argv):
    cc.use_cached_conv(FLAGS.streaming)

    logging.info("building rave")

    gin.parse_config_file(os.path.join(FLAGS.run, "config.gin"))
    checkpoint = rave.core.search_for_run(FLAGS.run)

    pretrained = rave.RAVE()
    if checkpoint is not None:
        pretrained.load_state_dict(
            torch.load(checkpoint, map_location='cpu')["state_dict"])
    else:
        print("No checkpoint found, RAVE will remain randomly initialized")
    pretrained.eval()

    if isinstance(pretrained.encoder, rave.blocks.VariationalEncoder):
        script_class = VariationalScriptedRAVE
    elif isinstance(pretrained.encoder, rave.blocks.DiscreteEncoder):
        script_class = DiscreteScriptedRAVE
    elif isinstance(pretrained.encoder, rave.blocks.WasserteinEncoder):
        script_class = WasserteinScriptedRAVE
    elif isinstance(pretrained.encoder, rave.blocks.SphericalEncoder):
        script_class = SphericalScriptedRAVE
    else:
        raise ValueError(f"Encoder type {type(pretrained.encoder)} "
                         "not supported for export.")

    logging.info("warmup pass")

    x = torch.zeros(1, pretrained.n_channels, 2**14)
    pretrained(x)

    logging.info("optimize model")

    for m in pretrained.modules():
        if hasattr(m, "weight_g"):
            nn.utils.remove_weight_norm(m)
    logging.info("script model")

    scripted_rave = script_class(pretrained=pretrained,
                                 stereo=FLAGS.stereo,
                                 fidelity=FLAGS.fidelity)

    logging.info("save model")
    model_name = os.path.basename(os.path.normpath(FLAGS.run))
    if FLAGS.streaming:
        model_name += "_streaming"
    if FLAGS.stereo:
        model_name += "_stereo"
    model_name += ".ts"

    scripted_rave.export_to_ts(os.path.join(FLAGS.run, model_name))

    logging.info(
        f"all good ! model exported to {os.path.join(FLAGS.run, model_name)}")


if __name__ == "__main__":
    app.run(main)<|MERGE_RESOLUTION|>--- conflicted
+++ resolved
@@ -54,14 +54,10 @@
 
 class ScriptedRAVE(nn_tilde.Module):
 
-<<<<<<< HEAD
-    def __init__(self, pretrained: rave.RAVE, stereo: bool = False) -> None:
-=======
     def __init__(self,
                  pretrained: rave.RAVE,
                  stereo: bool,
                  fidelity: float = .95) -> None:
->>>>>>> 6a8b740e
         super().__init__()
         self.pqmf = pretrained.pqmf
         self.encoder = pretrained.encoder
